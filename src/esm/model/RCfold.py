--- conflicted
+++ resolved
@@ -49,12 +49,8 @@
 class PL_ESM_Regressor(pl.LightningModule):
     def __init__(
         self,
-<<<<<<< HEAD
-        input_dim: int = 1280, 
-=======
         input_dim: int = 425, 
         hidden_size1: int = 64, 
->>>>>>> e14d2ddf
         # esm_model: str = "esm2_3B",
         loss_fn = nn.MSELoss(), 
         lr: float = 0.01
