--- conflicted
+++ resolved
@@ -27,9 +27,5 @@
 ## no relative imports in the config
 model:
   _target_: src.esm.model.RCfold.PL_ESM_Regressor
-<<<<<<< HEAD
-  input_dim: 1280
-=======
   # input_dim specified in experiment/[protein].yaml
-  input_dim: ???
->>>>>>> e14d2ddf
+  input_dim: ???