--- conflicted
+++ resolved
@@ -8,13 +8,10 @@
 
 data:
   label: expression
-<<<<<<< HEAD
+  batch_size: 32
 
 model:
   input_dim: 1280
 
 trainer:
-  max_epoch: 1000 
-=======
-  batch_size: 32
->>>>>>> e14d2ddf
+  max_epoch: 1000 